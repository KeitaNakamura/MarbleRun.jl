name = "MarbleBot"
uuid = "a0ac6bce-1bd0-42b8-b3eb-ef979c8333b5"
authors = ["Keita Nakamura <keita.nakamura.1109@gmail.com>"]
version = "0.15.0"

[deps]
GeometricObjects = "f167b195-1c3d-409a-8dd6-02cc02a656c6"
Marble = "8a8a7a0b-5081-41d5-b488-cbbf872f9543"
MaterialModels = "a94b3f18-6cb1-4ab4-af29-8dac6ebab634"
Serialization = "9e88b42a-f829-5b0c-bbe9-9e923198166b"
StructArrays = "09ab397b-f2b6-538f-b94a-2f83cf4a842a"
TOML = "fa267f1f-6049-4f14-aa54-33bafae1ed76"
UnicodePlots = "b8865327-cd53-5732-bb35-84acbb429228"

[compat]
GeometricObjects = "0.6"
<<<<<<< HEAD
Marble = "0.27"
MaterialModels = "0.6"
=======
Marble = "0.26"
MaterialModels = "0.7"
>>>>>>> 0def1321
StructArrays = "0.6"
UnicodePlots = "1, 2, 3"
julia = "1.6"<|MERGE_RESOLUTION|>--- conflicted
+++ resolved
@@ -14,13 +14,8 @@
 
 [compat]
 GeometricObjects = "0.6"
-<<<<<<< HEAD
 Marble = "0.27"
-MaterialModels = "0.6"
-=======
-Marble = "0.26"
 MaterialModels = "0.7"
->>>>>>> 0def1321
 StructArrays = "0.6"
 UnicodePlots = "1, 2, 3"
 julia = "1.6"